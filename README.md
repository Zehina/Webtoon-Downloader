<!-- PROJECT LOGO -->
<br />
<p align="center">

  <h2 align="center">Webtoon Downloader</h2>

  <p align="center">
    A simple tool for downloading chapters of any releases hosted on the webtoons website.
    <br />
    <br />
    <a href="https://github.com/Zehina/Webtoon-Downloader/issues">Report Bug</a>
    ·
    <a href="https://github.com/Zehina/Webtoon-Downloader/issues">Request Feature</a>
  </p>
</p>

<p align="center">
  <img src="imgs/demo.gif">
</p>


<!-- TABLE OF CONTENTS -->
<details open="open">
  <summary><h2 style="display: inline-block">Contents</h2></summary>
  <ol>
    <li><a href="#supported-sites">Supported Sites</a></li>
    <li>
      <a href="#getting-started">Getting Started</a>
      <ul>
        <li><a href="#compatibility">Compatibility</a></li>
        <li><a href="#installation">Installation</a></li>
      </ul>
    </li>
    <li><a href="#usage">Usage</a></li>
    <li><a href="#contributing">Contributing</a></li>
    <li><a href="#license">License</a></li>
    <li><a href="#contact">Contact</a></li>
    <li><a href="#built-with">Built With</a></li>
  </ol>
</details>


## Supported Sites
* https://www.webtoons.com/

<!-- GETTING STARTED -->
## Getting Started

To get a local copy up and running follow these simple steps.

### Compatibility

Webtoon Downloader is supported on Windows, Linux & OSX. The minimum python version required is: 
* Python >= 3.7

### Installation

1. Clone the repo
   ```sh
   git clone https://github.com/Zehina/Webtoon-Downloader.git
   ```
2. Navigate to the project folder
    ```sh
    cd Webtoon-Downloader
    ```
3. Install this module in the system and generate a `webtoon-downloader`
   console-script for easier usage
   ```sh
   pip install .
   ```

<!-- USAGE EXAMPLES -->
## Usage
* Downloading all chapters of a given title.
    ```ps
    $ webtoon-downloader "www.webtoons.com/en/.../.../list?title_no=...&page=1"
    ```
* Downloading all released chapters starting from chapter 10 until the last released chapter.
    ```ps
    $ webtoon-downloader [url] --start 10
    ```
* Downloading all released chapters until chapter 150.
    ```ps
    $ webtoon-downloader [url] --end 150
    ```
* Downloading all released chapters between chapter 35 and chapter 67, inclusive of both of these chapters.
    ```ps
    $ webtoon-downloader [url] --start 35 --end 67
    ```
* Downloading only the latest released chapter using either ```-l``` or ```--latest```.
    ```ps
    $ webtoon-downloader [url] --latest
    ```
* You can change the format of the downloaded pictures with the ```--images-format``` argument
    ```ps
    $ webtoon-downloader [url] --images-format 'png'
    ```
* By default, the downloaded chapters will be stored under the current working directory with the folder name [series_title]. 
For example, downloading Tower of God, Chapter 150 would result in the following:
    ```ps  
    Tower_of_God
        │--150_001.jpg
        │--150_002.jpg
        │--150_003.jpg
        │...
    ```
* In order to download these images into a different folder, you can use the ```--dest``` optional argument.
    ```ps
    $ webtoon-downloader [url] --dest ./path/to/parent/folder/of/downloaded/images
    ```

* The downloaded images of the chapters are by default all located in the ```[dest]```, however these images can be separated into separate directories by providing the ```--separate``` argument, where each directory corresponds to a downloaded chapter.
    ```ps
<<<<<<< HEAD
    $ webtoon-downloader [url] --seperate
=======
    $ python webtoon_downloader.py [url] --separate
>>>>>>> 3677c3d0
    ```
  For example, downloading Tower of God, Chapter 150 to 152 would result in the following:
    ```ps  
    Tower_of_God
        │150
            │--150_001.jpg
            │--150_002.jpg
            │--150_003.jpg
            │...
        │151
            │--151_001.jpg
            │--151_002.jpg
            │--151_003.jpg
            │...
        │152
            │--152_001.jpg
            │--152_002.jpg
            │--152_003.jpg
            │...
    ```

* You can additionally export the summary, chapter-title and author-notes into text files.
You can select the format for the output as either JSON (default) or plain text files or both.
    ```ps
    $ webtoon-downloader [url] --export-texts [--export-format <json|text|all>]
    ```

For more details on positional arguments, please use the ```-h ``` or ```--help``` argument:
```console
py webtoon_downloader.py --help
```

<p align="center">
  <img src="imgs/help.svg">
</p>


<!-- CONTRIBUTING -->
## Contributing

Any contributions you make are **greatly appreciated**.

1. Fork the Project
2. Create your Feature Branch (`git checkout -b feature/AmazingFeature`)
3. Commit your Changes (`git commit -m 'Add some AmazingFeature'`)
4. Push to the Branch (`git push origin feature/AmazingFeature`)
5. Open a Pull Request

<!-- LICENSE -->
## License

Distributed under the MIT License. See `LICENSE` for more information.


<!-- CONTACT -->
## Contact

Zehina - zehinadev@gmail.com

Project Link: [https://github.com/Zehina/Webtoon-Downloader](https://github.com/Zehina/Webtoon-Downloader)


<!-- ACKNOWLEDGEMENTS -->
## Built With

* [Rich](https://github.com/willmcgugan/rich) Amazing and beautiful text formatting in terminals.
* [Webtoons](https://webtoons.com) For the accessibility to thousands of free comics.


<!-- MARKDOWN LINKS & IMAGES -->
<!-- https://www.markdownguide.org/basic-syntax/#reference-style-links -->
[contributors-shield]: https://img.shields.io/github/contributors/Zehina/repo.svg?style=for-the-badge
[contributors-url]: https://github.com/Zehina/Webtoon-Downloader/graphs/contributors
[forks-shield]: https://img.shields.io/github/forks/Zehina/repo.svg?style=for-the-badge
[forks-url]: https://github.com/Zehina/Webtoon-Downloader/network/members
[stars-shield]: https://img.shields.io/github/stars/Zehina/repo.svg?style=for-the-badge
[stars-url]: https://github.com/Zehina/Webtoon-Downloader/stargazers
[issues-shield]: https://img.shields.io/github/issues/Zehina/repo.svg?style=for-the-badge
[issues-url]: https://github.com/Zehina/Webtoon-Downloader/issues
[license-shield]: https://img.shields.io/github/license/Zehina/repo.svg?style=for-the-badge
[license-url]: https://github.com/Zehina/Webtoon-Downloader/blob/master/LICENSE.txt
[linkedin-shield]: https://img.shields.io/badge/-LinkedIn-black.svg?style=for-the-badge&logo=linkedin&colorB=555
[linkedin-url]: https://linkedin.com/in/Zehina<|MERGE_RESOLUTION|>--- conflicted
+++ resolved
@@ -111,11 +111,7 @@
 
 * The downloaded images of the chapters are by default all located in the ```[dest]```, however these images can be separated into separate directories by providing the ```--separate``` argument, where each directory corresponds to a downloaded chapter.
     ```ps
-<<<<<<< HEAD
-    $ webtoon-downloader [url] --seperate
-=======
-    $ python webtoon_downloader.py [url] --separate
->>>>>>> 3677c3d0
+    $ webtoon_downloader.py [url] --separate
     ```
   For example, downloading Tower of God, Chapter 150 to 152 would result in the following:
     ```ps  
